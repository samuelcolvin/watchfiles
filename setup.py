from importlib.machinery import SourceFileLoader
from pathlib import Path
from setuptools import setup

THIS_DIR = Path(__file__).resolve().parent
long_description = THIS_DIR.joinpath('README.md').read_text()

# avoid loading the package before requirements are installed:
version = SourceFileLoader('version', 'watchgod/version.py').load_module()

setup(
    name='watchgod',
    version=str(version.VERSION),
    description='Simple, modern file watching and code reload in python.',
    long_description=long_description,
    long_description_content_type='text/markdown',
    classifiers=[
        'Development Status :: 5 - Production/Stable',
        'Environment :: Console',
        'Programming Language :: Python',
        'Programming Language :: Python :: 3',
        'Programming Language :: Python :: 3 :: Only',
        'Programming Language :: Python :: 3.7',
        'Programming Language :: Python :: 3.8',
        'Programming Language :: Python :: 3.9',
        'Programming Language :: Python :: 3.10',
        'Intended Audience :: Developers',
        'Intended Audience :: Information Technology',
        'Intended Audience :: System Administrators',
        'License :: OSI Approved :: MIT License',
        'Operating System :: POSIX :: Linux',
        'Operating System :: Microsoft :: Windows',
        'Operating System :: MacOS',
        'Environment :: MacOS X',
        'Topic :: Software Development :: Libraries :: Python Modules',
        'Topic :: System :: Filesystems',
        'Framework :: AnyIO',
    ],
    author='Samuel Colvin',
    author_email='s@muelcolvin.com',
    url='https://github.com/samuelcolvin/watchgod',
    entry_points="""
        [console_scripts]
        watchgod=watchgod.cli:cli
    """,
    license='MIT',
    packages=['watchgod'],
    package_data={'watchgod': ['py.typed']},
<<<<<<< HEAD
    install_requires=["anyio>=3.0.0,<4"],
    python_requires='>=3.6',
=======
    python_requires='>=3.7',
>>>>>>> 7bb4d8d3
    zip_safe=True,
)<|MERGE_RESOLUTION|>--- conflicted
+++ resolved
@@ -46,11 +46,7 @@
     license='MIT',
     packages=['watchgod'],
     package_data={'watchgod': ['py.typed']},
-<<<<<<< HEAD
     install_requires=["anyio>=3.0.0,<4"],
-    python_requires='>=3.6',
-=======
     python_requires='>=3.7',
->>>>>>> 7bb4d8d3
     zip_safe=True,
 )
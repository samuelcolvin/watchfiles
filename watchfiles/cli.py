import argparse
import logging
import os
import shlex
import sys
from pathlib import Path
from textwrap import dedent
from typing import Any, Callable, List, Optional, Tuple, Union, cast

from . import Change
from .filters import BaseFilter, DefaultFilter, PythonFilter
from .run import detect_target_type, import_string, run_process
from .version import VERSION

logger = logging.getLogger('watchfiles.cli')


def resolve_path(path_str: str) -> Path:
    path = Path(path_str)
    if not path.exists():
        raise FileNotFoundError(path)
    else:
        return path.resolve()


def cli(*args_: str) -> None:
    """
    Watch one or more directories and execute either a shell command or a python function on file changes.

    Example of watching the current directory and calling a python function:

        watchfiles foobar.main

    Example of watching python files in two local directories and calling a shell command:

        watchfiles --filter python 'pytest --lf' src tests

    See https://watchfiles.helpmanual.io/cli/ for more information.
    """
    args = args_ or sys.argv[1:]
    parser = argparse.ArgumentParser(
        prog='watchfiles',
        description=dedent((cli.__doc__ or '').strip('\n')),
        formatter_class=argparse.RawTextHelpFormatter,
    )
    parser.add_argument('target', help='Command or dotted function path to run')
    parser.add_argument(
        'paths', nargs='*', default='.', help='Filesystem paths to watch, defaults to current directory'
    )

    parser.add_argument(
        '--ignore-paths',
        nargs='?',
        type=str,
        help=(
            'Specify directories to ignore, '
            'to ignore multiple paths use a comma as separator, e.g. "env" or "env,node_modules"'
        ),
    )
    parser.add_argument(
        '--target-type',
        nargs='?',
        type=str,
        default='auto',
        choices=['command', 'function', 'auto'],
        help=(
            'Whether the target should be intercepted as a shell command or a python function, '
            'defaults to "auto" which infers the target type from the target string'
        ),
    )
    parser.add_argument(
        '--filter',
        nargs='?',
        type=str,
        default='default',
        help=(
            'Which files to watch, defaults to "default" which uses the "DefaultFilter", '
            '"python" uses the "PythonFilter", "all" uses no filter, '
            'any other value is interpreted as a python function/class path which is imported'
        ),
    )
    parser.add_argument(
        '--args',
        nargs='?',
        type=str,
        help='Arguments to set on sys.argv before calling target function, used only if the target is a function',
    )
    parser.add_argument('--verbose', action='store_true', help='Set log level to "debug", wins over `--verbosity`')
    parser.add_argument(
        '--non-recursive', action='store_true', help='Do not watch for changes in sub-directories recursively'
    )
    parser.add_argument(
        '--verbosity',
        nargs='?',
        type=str,
        default='info',
        choices=['warning', 'info', 'debug'],
        help='Log level, defaults to "info"',
    )
    parser.add_argument(
        '--sigint-timeout',
        nargs='?',
        type=int,
        default=5,
        help='How long to wait for the sigint timeout before sending sigkill.',
    )
    parser.add_argument(
        '--grace-period',
        nargs='?',
        type=float,
        default=0,
        help='Number of seconds after the process is started before watching for changes.',
    )
    parser.add_argument(
        '--sigkill-timeout',
        nargs='?',
        type=int,
        default=1,
        help='How long to wait for the sigkill timeout before issuing a timeout exception.',
    )
    parser.add_argument(
        '--ignore-permission-denied',
        action='store_true',
        help='Ignore permission denied errors while watching files and directories.',
    )
    parser.add_argument('--version', '-V', action='version', version=f'%(prog)s v{VERSION}')
    arg_namespace = parser.parse_args(args)

    if arg_namespace.verbose:
        log_level = logging.DEBUG
    else:
        log_level = getattr(logging, arg_namespace.verbosity.upper())

    hdlr = logging.StreamHandler()
    hdlr.setLevel(log_level)
    hdlr.setFormatter(logging.Formatter(fmt='[%(asctime)s] %(message)s', datefmt='%H:%M:%S'))
    wg_logger = logging.getLogger('watchfiles')
    wg_logger.addHandler(hdlr)
    wg_logger.setLevel(log_level)

    if arg_namespace.target_type == 'auto':
        target_type = detect_target_type(arg_namespace.target)
    else:
        target_type = arg_namespace.target_type

    if target_type == 'function':
        logger.debug('target_type=function, attempting import of "%s"', arg_namespace.target)
        import_exit(arg_namespace.target)
        if arg_namespace.args:
            sys.argv = [arg_namespace.target] + shlex.split(arg_namespace.args)
    elif arg_namespace.args:
        logger.warning('--args is only used when the target is a function')

    try:
        paths = [resolve_path(p) for p in arg_namespace.paths]
    except FileNotFoundError as e:
        print(f'path "{e}" does not exist', file=sys.stderr)
        sys.exit(1)

    watch_filter, watch_filter_str = build_filter(arg_namespace.filter, arg_namespace.ignore_paths)

    logger.info(
        'watchfiles v%s 👀  path=%s target="%s" (%s) filter=%s...',
        VERSION,
        ', '.join(f'"{p}"' for p in paths),
        arg_namespace.target,
        target_type,
        watch_filter_str,
    )

    run_process(
        *paths,
        target=arg_namespace.target,
        target_type=target_type,
        watch_filter=watch_filter,
        debug=log_level == logging.DEBUG,
        sigint_timeout=arg_namespace.sigint_timeout,
        sigkill_timeout=arg_namespace.sigkill_timeout,
        recursive=not arg_namespace.non_recursive,
<<<<<<< HEAD
        ignore_permission_denied=arg_namespace.ignore_permission_denied,
=======
        grace_period=arg_namespace.grace_period,
>>>>>>> ea789d34
    )


def import_exit(function_path: str) -> Any:
    cwd = os.getcwd()
    if cwd not in sys.path:
        sys.path.append(cwd)

    try:
        return import_string(function_path)
    except ImportError as e:
        print(f'ImportError: {e}', file=sys.stderr)
        sys.exit(1)


def build_filter(
    filter_name: str, ignore_paths_str: Optional[str]
) -> Tuple[Union[None, DefaultFilter, Callable[[Change, str], bool]], str]:
    ignore_paths: List[Path] = []
    if ignore_paths_str:
        ignore_paths = [Path(p).resolve() for p in ignore_paths_str.split(',')]

    if filter_name == 'default':
        return DefaultFilter(ignore_paths=ignore_paths), 'DefaultFilter'
    elif filter_name == 'python':
        return PythonFilter(ignore_paths=ignore_paths), 'PythonFilter'
    elif filter_name == 'all':
        if ignore_paths:
            logger.warning('"--ignore-paths" argument ignored as "all" filter was selected')
        return None, '(no filter)'

    watch_filter_cls = import_exit(filter_name)
    if isinstance(watch_filter_cls, type) and issubclass(watch_filter_cls, DefaultFilter):
        return watch_filter_cls(ignore_paths=ignore_paths), watch_filter_cls.__name__

    if ignore_paths:
        logger.warning('"--ignore-paths" argument ignored as filter is not a subclass of DefaultFilter')

    if isinstance(watch_filter_cls, type) and issubclass(watch_filter_cls, BaseFilter):
        return watch_filter_cls(), watch_filter_cls.__name__
    else:
        watch_filter = cast(Callable[[Change, str], bool], watch_filter_cls)
        return watch_filter, repr(watch_filter_cls)<|MERGE_RESOLUTION|>--- conflicted
+++ resolved
@@ -177,11 +177,8 @@
         sigint_timeout=arg_namespace.sigint_timeout,
         sigkill_timeout=arg_namespace.sigkill_timeout,
         recursive=not arg_namespace.non_recursive,
-<<<<<<< HEAD
         ignore_permission_denied=arg_namespace.ignore_permission_denied,
-=======
         grace_period=arg_namespace.grace_period,
->>>>>>> ea789d34
     )
 
 

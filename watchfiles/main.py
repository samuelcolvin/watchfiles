--- conflicted
+++ resolved
@@ -132,14 +132,9 @@
     rust_timeout: Optional[int] = None,
     yield_on_timeout: bool = False,
     debug: bool = False,
-<<<<<<< HEAD
     raise_interrupt: Optional[bool] = None,
-=======
-    raise_interrupt: bool = True,
-    exit_on_signal: bool = True,
     force_polling: bool = False,
     poll_delay_ms: int = 30,
->>>>>>> a87b8155
 ) -> AsyncGenerator[Set[FileChange], None]:
     """
     Asynchronous equivalent of [`watch`][watchfiles.watch] using threads to wait for changes.
@@ -161,16 +156,11 @@
             see [#110](https://github.com/samuelcolvin/watchfiles/issues/110).
         yield_on_timeout: matches the same argument of [`watch`][watchfiles.watch].
         debug: matches the same argument of [`watch`][watchfiles.watch].
-<<<<<<< HEAD
         raise_interrupt: This is deprecated, `KeyboardInterrupt` will cause this coroutine to be cancelled and then
             be raised by the top level `asyncio.run` call or equivalent, and should be caught there.
             See [#136](https://github.com/samuelcolvin/watchfiles/issues/136)
-=======
-        raise_interrupt: matches the same argument of [`watch`][watchfiles.watch].
-        exit_on_signal: whether to watch for, and exit upon `SIGINT`, ignored on Windows where signals don't work.
         force_polling: if true, always use polling instead of file system notifications.
         poll_delay_ms: delay between polling for changes, only used if `force_polling=True`.
->>>>>>> a87b8155
 
     Yields:
         The generator yields sets of [`FileChange`][watchfiles.main.FileChange]s.

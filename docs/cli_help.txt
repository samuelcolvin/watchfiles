usage: watchfiles [-h] [--ignore-paths [IGNORE_PATHS]]
                  [--target-type [{command,function,auto}]]
                  [--filter [FILTER]] [--args [ARGS]] [--verbose]
                  [--non-recursive] [--verbosity [{warning,info,debug}]]
                  [--sigint-timeout [SIGINT_TIMEOUT]]
<<<<<<< HEAD
                  [--sigkill-timeout [SIGKILL_TIMEOUT]]
                  [--ignore-permission-denied] [--version]
=======
                  [--grace-period [GRACE_PERIOD]]
                  [--sigkill-timeout [SIGKILL_TIMEOUT]] [--version]
>>>>>>> ea789d34
                  target [paths ...]

Watch one or more directories and execute either a shell command or a python function on file changes.

Example of watching the current directory and calling a python function:

    watchfiles foobar.main

Example of watching python files in two local directories and calling a shell command:

    watchfiles --filter python 'pytest --lf' src tests

See https://watchfiles.helpmanual.io/cli/ for more information.

positional arguments:
  target                Command or dotted function path to run
  paths                 Filesystem paths to watch, defaults to current directory

options:
  -h, --help            show this help message and exit
  --ignore-paths [IGNORE_PATHS]
                        Specify directories to ignore, to ignore multiple paths use a comma as separator, e.g. "env" or "env,node_modules"
  --target-type [{command,function,auto}]
                        Whether the target should be intercepted as a shell command or a python function, defaults to "auto" which infers the target type from the target string
  --filter [FILTER]     Which files to watch, defaults to "default" which uses the "DefaultFilter", "python" uses the "PythonFilter", "all" uses no filter, any other value is interpreted as a python function/class path which is imported
  --args [ARGS]         Arguments to set on sys.argv before calling target function, used only if the target is a function
  --verbose             Set log level to "debug", wins over `--verbosity`
  --non-recursive       Do not watch for changes in sub-directories recursively
  --verbosity [{warning,info,debug}]
                        Log level, defaults to "info"
  --sigint-timeout [SIGINT_TIMEOUT]
                        How long to wait for the sigint timeout before sending sigkill.
  --grace-period [GRACE_PERIOD]
                        Number of seconds after the process is started before watching for changes.
  --sigkill-timeout [SIGKILL_TIMEOUT]
                        How long to wait for the sigkill timeout before issuing a timeout exception.
  --ignore-permission-denied
                        Ignore permission denied errors while watching files and directories.
  --version, -V         show program's version number and exit<|MERGE_RESOLUTION|>--- conflicted
+++ resolved
@@ -3,13 +3,10 @@
                   [--filter [FILTER]] [--args [ARGS]] [--verbose]
                   [--non-recursive] [--verbosity [{warning,info,debug}]]
                   [--sigint-timeout [SIGINT_TIMEOUT]]
-<<<<<<< HEAD
                   [--sigkill-timeout [SIGKILL_TIMEOUT]]
                   [--ignore-permission-denied] [--version]
-=======
                   [--grace-period [GRACE_PERIOD]]
                   [--sigkill-timeout [SIGKILL_TIMEOUT]] [--version]
->>>>>>> ea789d34
                   target [paths ...]
 
 Watch one or more directories and execute either a shell command or a python function on file changes.

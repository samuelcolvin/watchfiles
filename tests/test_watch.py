import re
import sys
import threading
from pathlib import Path
from time import sleep

import anyio
import pytest

from watchgod import AllWatcher, Change, DefaultWatcher, PythonWatcher, RegExpWatcher, awatch, watch

<<<<<<< HEAD
pytestmark = pytest.mark.anyio
=======
from .conftest import mktree

pytestmark = pytest.mark.asyncio
>>>>>>> 7bb4d8d3
skip_on_windows = pytest.mark.skipif(sys.platform == 'win32', reason='fails on windows')
skip_unless_linux = pytest.mark.skipif(sys.platform != 'linux', reason='test only on linux')
tree = {
    'foo': {
        'bar.txt': 'bar',
        'spam.py': 'whatever',
        'spam.pyc': 'splosh',
        'recursive_dir': {
            'a.js': 'boom',
        },
        '.git': {
            'x': 'y',
        },
    }
}


def test_add(tmp_path):
    watcher = AllWatcher(tmp_path)
    changes = watcher.check()
    assert changes == set()

    sleep(0.01)
    (tmp_path / 'foo.txt').write_text('foobar')

    changes = watcher.check()
    assert changes == {(Change.added, str((tmp_path / 'foo.txt')))}


def test_add_watched_file(tmp_path):
    file = tmp_path / 'bar.txt'

    watcher = AllWatcher(file)
    assert watcher.check() == set()

    sleep(0.01)
    file.write_text('foobar')
    assert watcher.check() == {(Change.added, str(file))}


def test_modify(tmp_path: Path):
    mktree(tmp_path, tree)

    watcher = AllWatcher(tmp_path)
    assert watcher.check() == set()

    sleep(0.01)
    (tmp_path / 'foo/bar.txt').write_text('foobar')

    assert watcher.check() == {(Change.modified, str(tmp_path / 'foo/bar.txt'))}


@skip_on_windows
def test_ignore_root(tmp_path):
    mktree(tmp_path, tree)
    watcher = AllWatcher(tmp_path, ignored_paths={str(tmp_path / 'foo')})

    assert watcher.check() == set()

    sleep(0.01)
    (tmp_path / 'foo/bar.txt').write_text('foobar')

    assert watcher.check() == set()


@skip_on_windows
def test_ignore_file_path(tmp_path):
    mktree(tmp_path, tree)
    watcher = AllWatcher(tmp_path, ignored_paths={str(tmp_path / 'foo' / 'bar.txt')})

    assert watcher.check() == set()

    sleep(0.01)
    (tmp_path / 'foo' / 'bar.txt').write_text('foobar')
    (tmp_path / 'foo' / 'new_not_ignored.txt').write_text('foobar')
    (tmp_path / 'foo' / 'spam.py').write_text('foobar')

    assert watcher.check() == {
        (Change.added, str(tmp_path / 'foo' / 'new_not_ignored.txt')),
        (Change.modified, str(tmp_path / 'foo' / 'spam.py')),
    }


@skip_on_windows
def test_ignore_subdir(tmp_path):
    mktree(tmp_path, tree)
    watcher = AllWatcher(tmp_path, ignored_paths={str(tmp_path / 'dir' / 'ignored')})
    assert watcher.check() == set()

    sleep(0.01)
    (tmp_path / 'dir').mkdir()
    (tmp_path / 'dir' / 'ignored').mkdir()
    (tmp_path / 'dir' / 'not_ignored').mkdir()

    (tmp_path / 'dir' / 'ignored' / 'file.txt').write_text('content')
    (tmp_path / 'dir' / 'not_ignored' / 'file.txt').write_text('content')

    assert watcher.check() == {(Change.added, str(tmp_path / 'dir' / 'not_ignored' / 'file.txt'))}


def test_modify_watched_file(tmp_path):
    file = tmp_path / 'bar.txt'
    file.write_text('foobar')

    watcher = AllWatcher(file)
    assert watcher.check() == set()

    sleep(0.01)
    file.write_text('foobar')
    assert watcher.check() == {(Change.modified, str(file))}  # same content but time updated

    sleep(0.01)
    file.write_text('baz')
    assert watcher.check() == {(Change.modified, str(file))}


def test_delete(tmp_path):
    mktree(tmp_path, tree)

    watcher = AllWatcher(tmp_path)

    sleep(0.01)
    (tmp_path / 'foo/bar.txt').unlink()

    assert watcher.check() == {(Change.deleted, str((tmp_path / 'foo/bar.txt')))}


def test_delete_watched_file(tmp_path):
    file = tmp_path / 'bar.txt'
    file.write_text('foobar')

    watcher = AllWatcher(file)
    assert watcher.check() == set()

    sleep(0.01)
    file.unlink()
    assert watcher.check() == {(Change.deleted, str(file))}


def test_ignore_file(tmp_path):
    mktree(tmp_path, tree)

    watcher = DefaultWatcher(tmp_path)

    sleep(0.01)
    (tmp_path / 'foo/spam.pyc').write_text('foobar')

    assert watcher.check() == set()


def test_ignore_dir(tmp_path):
    mktree(tmp_path, tree)

    watcher = DefaultWatcher(tmp_path)

    sleep(0.01)
    (tmp_path / 'foo/.git/abc').write_text('xxx')

    assert watcher.check() == set()


def test_python(tmp_path):
    mktree(tmp_path, tree)

    watcher = PythonWatcher(tmp_path)

    sleep(0.01)
    (tmp_path / 'foo/spam.py').write_text('xxx')
    (tmp_path / 'foo/bar.txt').write_text('xxx')

    assert watcher.check() == {(Change.modified, str((tmp_path / 'foo/spam.py')))}


def test_regexp(tmp_path):
    mktree(tmp_path, tree)

    re_files = r'^.*(\.txt|\.js)$'
    re_dirs = r'^(?:(?!recursive_dir).)*$'

    watcher = RegExpWatcher(tmp_path, re_files, re_dirs)
    changes = watcher.check()
    assert changes == set()

    sleep(0.01)
    (tmp_path / 'foo/spam.py').write_text('xxx')
    (tmp_path / 'foo/bar.txt').write_text('change')
    (tmp_path / 'foo/borec.txt').write_text('ahoy')
    (tmp_path / 'foo/borec-js.js').write_text('peace')
    (tmp_path / 'foo/recursive_dir/b.js').write_text('borec')

    assert watcher.check() == {
        (Change.modified, str((tmp_path / 'foo/bar.txt'))),
        (Change.added, str((tmp_path / 'foo/borec.txt'))),
        (Change.added, str((tmp_path / 'foo/borec-js.js'))),
    }


def test_regexp_no_re_dirs(tmp_path):
    mktree(tmp_path, tree)

    re_files = r'^.*(\.txt|\.js)$'

    watcher_no_re_dirs = RegExpWatcher(tmp_path, re_files)
    changes = watcher_no_re_dirs.check()
    assert changes == set()

    sleep(0.01)
    (tmp_path / 'foo/spam.py').write_text('xxx')
    (tmp_path / 'foo/bar.txt').write_text('change')
    (tmp_path / 'foo/recursive_dir/foo.js').write_text('change')

    assert watcher_no_re_dirs.check() == {
        (Change.modified, str((tmp_path / 'foo/bar.txt'))),
        (Change.added, str((tmp_path / 'foo/recursive_dir/foo.js'))),
    }


def test_regexp_no_re_files(tmp_path):
    mktree(tmp_path, tree)

    re_dirs = r'^(?:(?!recursive_dir).)*$'

    watcher_no_re_files = RegExpWatcher(tmp_path, re_dirs=re_dirs)
    changes = watcher_no_re_files.check()
    assert changes == set()

    sleep(0.01)
    (tmp_path / 'foo/spam.py').write_text('xxx')
    (tmp_path / 'foo/bar.txt').write_text('change')
    (tmp_path / 'foo/recursive_dir/foo.js').write_text('change')

    assert watcher_no_re_files.check() == {
        (Change.modified, str((tmp_path / 'foo/spam.py'))),
        (Change.modified, str((tmp_path / 'foo/bar.txt'))),
    }


def test_regexp_no_args(tmp_path):
    mktree(tmp_path, tree)

    watcher_no_args = RegExpWatcher(tmp_path)
    changes = watcher_no_args.check()
    assert changes == set()

    sleep(0.01)
    (tmp_path / 'foo/spam.py').write_text('xxx')
    (tmp_path / 'foo/bar.txt').write_text('change')
    (tmp_path / 'foo/recursive_dir/foo.js').write_text('change')

    assert watcher_no_args.check() == {
        (Change.modified, str((tmp_path / 'foo/spam.py'))),
        (Change.modified, str((tmp_path / 'foo/bar.txt'))),
        (Change.added, str((tmp_path / 'foo/recursive_dir/foo.js'))),
    }


@skip_on_windows
def test_does_not_exist(caplog, tmp_path):
    p = tmp_path / 'missing'
    AllWatcher(p)
    assert f"error walking file system: FileNotFoundError [Errno 2] No such file or directory: '{p}'" in caplog.text


def test_watch(mocker):
    class FakeWatcher:
        def __init__(self, path):
            self._results = iter(
                [
                    {'r1'},
                    set(),
                    {'r2'},
                    set(),
                ]
            )

        def check(self):
            return next(self._results)

    iter_ = watch('xxx', watcher_cls=FakeWatcher, debounce=5, normal_sleep=2, min_sleep=1)
    assert next(iter_) == {'r1'}
    assert next(iter_) == {'r2'}


def test_watch_watcher_kwargs(mocker):
    class FakeWatcher:
        def __init__(self, path, arg1=None, arg2=None):
            self._results = iter(
                [
                    {arg1},
                    set(),
                    {arg2},
                    set(),
                ]
            )

        def check(self):
            return next(self._results)

    kwargs = dict(arg1='foo', arg2='bar')

    iter_ = watch('xxx', watcher_cls=FakeWatcher, watcher_kwargs=kwargs, debounce=5, normal_sleep=2, min_sleep=1)
    assert next(iter_) == {kwargs['arg1']}
    assert next(iter_) == {kwargs['arg2']}


def test_watch_stop():
    class FakeWatcher:
        def __init__(self, path):
            self._results = iter(
                [
                    {'r1'},
                    set(),
                    {'r2'},
                ]
            )

        def check(self):
            return next(self._results)

    stop_event = threading.Event()
    stop_event.set()
    ans = []
    for c in watch('xxx', watcher_cls=FakeWatcher, debounce=5, min_sleep=1, stop_event=stop_event):
        ans.append(c)
    assert ans == []


def test_watch_keyboard_error():
    class FakeWatcher:
        def __init__(self, path):
            pass

        def check(self):
            raise KeyboardInterrupt()

    iter = watch('xxx', watcher_cls=FakeWatcher, debounce=5, min_sleep=1)
    assert list(iter) == []


def test_watch_log(mocker, caplog):
    mock_log_enabled = mocker.patch('watchgod.main.logger.isEnabledFor')
    mock_log_enabled.return_value = True

    class FakeWatcher:
        def __init__(self, path):
            self.files = [1, 2, 3]

        def check(self):
            return {'r1'}

    iter = watch('xxx', watcher_cls=FakeWatcher, debounce=5, min_sleep=10)
    assert next(iter) == {'r1'}

    assert 'xxx time=Xms debounced=Xms files=3 changes=1 (1)' in re.sub(r'\dms', 'Xms', caplog.text)


async def test_awatch(mocker):
    class FakeWatcher:
        def __init__(self, path):
            self._results = iter(
                [
                    set(),
                    set(),
                    {'r1'},
                    set(),
                    {'r2'},
                    set(),
                ]
            )

        def check(self):
            return next(self._results)

    ans = []
    async for v in awatch('xxx', watcher_cls=FakeWatcher, debounce=5, normal_sleep=2, min_sleep=1):
        ans.append(v)
        if len(ans) == 2:
            break
    assert ans == [{'r1'}, {'r2'}]


async def test_awatch_stop():
    class FakeWatcher:
        def __init__(self, path):
            self._results = iter(
                [
                    {'r1'},
                    set(),
                    {'r2'},
                ]
            )

        def check(self):
            return next(self._results)

    stop_event = anyio.Event()
    stop_event.set()
    ans = []
    async for v in awatch('xxx', watcher_cls=FakeWatcher, debounce=5, min_sleep=1, stop_event=stop_event):
        ans.append(v)
    assert ans == []


@skip_unless_linux
async def test_awatch_log(mocker, caplog):
    mock_log_enabled = mocker.patch('watchgod.main.logger.isEnabledFor')
    mock_log_enabled.return_value = True

    class FakeWatcher:
        def __init__(self, path):
            self.files = [1, 2, 3]

        def check(self):
            return {'r1'}

    async for v in awatch('xxx', watcher_cls=FakeWatcher, debounce=5, min_sleep=1):
        assert v == {'r1'}
        break

    print(caplog.text)
    assert caplog.text.count('DEBUG') > 3
    assert 'xxx time=Xms debounced=Xms files=3 changes=1 (1)' in re.sub(r'\dms', 'Xms', caplog.text)<|MERGE_RESOLUTION|>--- conflicted
+++ resolved
@@ -9,13 +9,8 @@
 
 from watchgod import AllWatcher, Change, DefaultWatcher, PythonWatcher, RegExpWatcher, awatch, watch
 
-<<<<<<< HEAD
-pytestmark = pytest.mark.anyio
-=======
 from .conftest import mktree
 
-pytestmark = pytest.mark.asyncio
->>>>>>> 7bb4d8d3
 skip_on_windows = pytest.mark.skipif(sys.platform == 'win32', reason='fails on windows')
 skip_unless_linux = pytest.mark.skipif(sys.platform != 'linux', reason='test only on linux')
 tree = {
